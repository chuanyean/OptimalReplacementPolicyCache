<<<<<<< HEAD
Overwritting everything :( 
=======
tan56@purdue.edu 
mzaim@purdue.edu :)

kadiyals@purdue.edu

MZ - branch first design

Swetha - new branch

Joyce - new branch
>>>>>>> bff1fcd8
<|MERGE_RESOLUTION|>--- conflicted
+++ resolved
@@ -1,6 +1,3 @@
-<<<<<<< HEAD
-Overwritting everything :( 
-=======
 tan56@purdue.edu 
 mzaim@purdue.edu :)
 
@@ -10,5 +7,4 @@
 
 Swetha - new branch
 
-Joyce - new branch
->>>>>>> bff1fcd8
+Joyce - new branch